#!/usr/bin/env bash

# TODO: Error handling and input validation/sanitation

function vcs(){
    # Show the usage help in case no arguments (or the help flag) were provided
    if [ -z ${1+x} ] || ([ $1 == '-h' ] || [ $1 == '--help' ]); then

        cat << EOF

Usage:
    vcs
    vcs [-help | --help]|[method] [arguments]

Example:
    vcs search sprint_70

General methods:
    discard                                     Discard all (un)staged local changes
    commit-all [MESSAGE]                        Commit all (un)stashed changes
    commit-all-push [MESSAGE]                   Commit all (un)stashed changes and push them remotely
    commit-history [MAXCOUNT]                   Show a list of recent commits (default 5)
    push                                        Push all stashed commits to the origin branch

Branching methods:
    current-branch                              Display the currently active branch name
    checkout [BRANCH]                           Checkout a branch that already exists locally or remotely, if the branch doesn't exist a search is performed instead
    checkout-new [BRANCH] [? BASE]              Checkout a new branch that doesnt exist locally or remotely, you can also provide a base other than the current branch
    search [BRANCH] [-s | --shallow]            Search for a branch, include -s or --shallow to limit searches to local branches only

    branch-rename [NEWNAME]|[OLDNAME NEWNAME] [? -f --force]
    Rename the current branch or a given branch name locally, use the force flag (-f | --force) to rename the branch on remote as well

    branch-delete [BRANCH] [-f | --force]       Delete a given branch name locally, use the force flag (-f | --force) to delete the branch from remote as well, use with caution!
    merge [BRANCH] [? INTO]                     Merge a given 'from' branch in the 'into' branch. Behaves as a regular git merge if 'into' is omitted

Workflow methods:
    master                                      Checkout the master branch
    new-bug [SPRINT] [TITLE]                    Checkout a new bug branch on a given sprint, with a given title
    new-instant [SPRINT] [TITLE]                Checkout a new instant branch on a given sprint, with a given title
    new-story [SPRINT] [TITLE]                  Checkout a new story branch on a given sprint, with a given title
    pull-request                                Create a pull request for the active branch
    update-sprint [SPRINT]                      Merge the master branch into the given sprint release branch
EOF

        return 0
    fi

    # Method shorthand dictionary
    declare -A METHOD_DICTIONARY=(
        [bd]=branch-delete
        [br]=branch-rename
        [c]=checkout
        [ca]=commit-all
        [cb]=current-branch
        [ch]=commit-history
        [cn]=checkout-new
        [cap]=commit-all-push
        [capr]=commit-all-pull-request
        [cn]=checkout-new
        [d]=discard
        [me]=merge
        [ma]=master
        [nb]=new-bug
        [ni]=new-instant
        [ns]=new-story
        [p]=push
        [pr]=pull-request
        [s]=search
        [sp]=sprint
        [us]=update-sprint
    )

    METHOD="$1"

    # Check if the given method name exists
    TYPE="$(type -t vcs-${METHOD})"

    # If the given method does not exist we first check if a shorthand was provided instead
    if [ "$TYPE" != "function" ]; then
        METHOD=${METHOD_DICTIONARY[${METHOD}]}
        TYPE="$(type -t vcs-${METHOD})"
    fi

    if [ "$TYPE" == "function" ]; then
        METHOD="vcs-$METHOD"

        # Call the appropriate vcs method
        # Remove the first argument (which would normally include the method name)
        set -- "${@:2}"

        $METHOD "$@"
        return 0
    fi

    # If a method is given but doesn't exist within vcs, we pass everything on to git instead
    git "$@"
}

function vcs-current-branch() {
    BRANCH=$(vcs rev-parse --abbrev-ref HEAD)
    echo "$BRANCH"
}

function vcs-checkout(){
    BRANCH=$1
    git fetch origin "$BRANCH" &> /dev/null

    BRANCH_EXISTS=$(vcs branch-exists "$BRANCH")

    # The given branch name exists, perform and checkout and abort
    if [ "$BRANCH_EXISTS" == 'true' ]; then
        git checkout "$BRANCH"
        return 0
    fi

    PHRASE="$BRANCH"

    # The branch name did not exist, continue with a search instead
    BRANCHES=$(vcs search $PHRASE)
    BRANCH=$(vcs select-result $BRANCHES)

    if [ -z $BRANCH ]; then
        echo "No branch found for phrase '$PHRASE'"
        return 0
    fi

    git checkout $BRANCH
}

function vcs-checkout-new(){
    # By default we use the current branch as base
    BASE=$(vcs current-branch)

    # A second argument was provided, use it as base
    if [ ! -z $2 ] && [ "$2" != "$BASE" ] ; then
        vcs checkout "$2" && vcs pull &> /dev/null
    fi

    BRANCH=$(vcs sanitize-branch-name "$1")
    git checkout -b "$BRANCH"
}

function vcs-commit-all() {
    MESSAGE=$1
    git add . && git commit -m "$MESSAGE"
}

function vcs-commit-all-pull-request() {
    vcs-commit-all-push $1 && vcs-pull-request $2
}

function vcs-commit-all-push() {
    MESSAGE=$1
    vcs commit-all "$MESSAGE" && vcs push
}

function vcs-commit-history() {
    MAXCOUNT=5

    if [ ! -z $1 ]; then
        MAXCOUNT="$1"
    fi

    git log  --decorate=short --max-count="$MAXCOUNT"
}

# Supports:
#
# vcs branch-delete master
# vcs branch-delete master -f|--force
function vcs-branch-delete() {
    # TODO: Bulk delete

    if [ "$1" == $(vcs current-branch) ]; then
        echo "You can't delete a branch you're currently checked out at!"
        return 0
    fi

    git branch -D "$1"

    # Determine if the force flag was provided, and remove branch remotely if so
    if [ ! -z $2 ] && ([ "$2" == '-f' ] || [ "$2" == '--force' ]); then
        git push origin --delete "$1"
    fi
}

function vcs-branch-exists() {
    BRANCH=$1

    EXISTS=$(git rev-parse --verify "$1" 2>&1 >/dev/null)

    if [[ $EXISTS == *"fatal:"* ]]; then
        echo 'false'
        return 0
    fi

    echo 'true'
}

# Supports:
#
# vcs branch-rename newname
# vcs branch-rename newname -f|--force
# vcs branch-rename oldname newname
# vcs branch-rename oldname newname -f|--force
function vcs-branch-rename() {
    PARAM1=$(vcs sanitize-branch-name "$1")
    PARAM2=$(vcs sanitize-branch-name "$2")
    PARAM3=$(vcs sanitize-branch-name "$3")
    FORCE='false'

    # Determine if the force flag was provided
    if ([ "$PARAM2" == '-f' ] || [ "$PARAM2" == '--force' ]) || ([ "$PARAM3" == '-f' ] || [ "$PARAM3" == '--force' ]); then
        FORCE='true'
    fi

    # vcs branch-rename newname
    if [ "$PARAM2" == '' ]; then
        git branch -m "$PARAM1"
        return 0
    fi

    # vcs branch-rename newname -f
    if [ "$PARAM3" == '' ] && [ "$FORCE" == 'true' ]; then
        OLDNAME=$(vcs current-branch)
        git branch -m "$PARAM1" && git push origin ":$OLDNAME" "$PARAM1"
        return 0
    fi

    # vcs branch-rename oldname newname
    if [ "$PARAM3" == '' ]; then
        git branch -m "$PARAM1" "$PARAM2"
        return 0
    fi

    # vcs branch-rename oldname newname -f
    if [ "$FORCE" == 'true' ]; then
        git branch -m "$PARAM1" "$PARAM2" && git push origin ":$PARAM1" "$PARAM2"
    fi
}

function vcs-discard() {
    git checkout . && git reset --hard
}

function vcs-master() {
    vcs checkout master && vcs pull
}

function vcs-merge() {
    # No second argument was provided, perform default git merge
    if [ -z $2 ]; then
        git merge $1
        return 0
    fi

    CURRENTBRANCH=$(vcs current-branch)
    FROM=$1
    TO=$2
    FROM_EXISTS=$(vcs branch-exists "$FROM")
    TO_EXISTS=$(vcs branch-exists "$TO")

    if [ "$FROM" == "$TO" ]; then
        echo "The 'from' and 'to' branch may not be equal!"
        return 0
    fi

    if [ "$FROM_EXISTS" != 'true' ]; then
        echo "Branch '$FROM' doesn't exists"
        return 0
    fi

    if [ "$TO_EXISTS" != 'true' ]; then
        echo "Branch '$TO' doesn't exists"
        return 0
    fi

    # Stash all (un)stashed files before we continue
    STASHED_CHANGES=$(vcs stash -u)

    # We chain what happens next so that execution is terminated on failure
    vcs checkout "$FROM" && vcs pull && vcs checkout "$TO" && vcs pull && vcs merge "$FROM"

    # Should we push?
    if [ "$3" == "--push" ] ; then
        WHICH=$(vcs current-branch)

        # Make absolutely sure we're about to push the correct branch
        if [ "$WHICH" == "$TO" ]; then
            vcs push
        fi
    fi

    # Make sure the user end where he started: on his own branch with his own stuff
    if [ "$TO" != "$CURRENTBRANCH" ]; then
        vcs checkout "$CURRENTBRANCH"
    fi

    # If there were any stashed changes pop them back on the branch
    if [ "$STASHED_CHANGES" != 'No local changes to save' ]; then
        vcs stash pop
    fi
}

function vcs-new-bug() {
    SPRINT="$1"
    TITLE="$2"

    vcs-checkout-new "sprint_$SPRINT/bug/$TITLE" "master"
}

function vcs-new-instant() {
    SPRINT="$1"
    TITLE="$2"

    vcs-checkout-new "sprint_$SPRINT/instant/$TITLE" "master"
}

function vcs-new-story() {
    SPRINT="$1"
    TITLE="$2"

    vcs-checkout-new "sprint_$SPRINT/$TITLE" "release/sprint_$SPRINT"
}

function vcs-pull-request() {
    BRANCH=$(vcs current-branch)
    ENDPOINT=''
    PUSH_URL=$(git remote get-url --push origin)
    COMPARE_TO='master'

    # We need to push first to make sure we have a remote push url
    vcs push

    # Determine ticket number
    TICKET=$(vcs-current-branch | grep -o -P '(?<=\/SS-)[0-9]+(?=_)')

    # Check whether we need to compare the branch with the sprint release branch instead of master
    # if [[ $BRANCH == "sprint\_${SPRINT}\/SS-${TICKET}_"* ]]; then
    if [[ $BRANCH == "sprint_${SPRINT}/SS-${TICKET}_"* ]]; then
        COMPARE_TO="release/sprint_$SPRINT"
    fi

    if [ "$TICKET" == '' ]; then
        TICKET_URL="None"
    else
        TICKET_URL="https%3A%2F%2Fonlineprepaidservices.atlassian.net%2Fbrowse%2FSS-$TICKET"
    fi

    # Determine sprint number
    SPRINT=$(vcs-current-branch | grep -o -P '(?<=sprint_)[0-9]+(?=\/)')

    # Specify body
    BODY="pull_request%5Bbody%5D=%23%23%23%20Ticket%3A%0A${TICKET_URL}%0A%0A%23%23%23%20Description%3A%0AAdd%20your%20custom%20description%0A%0A%23%23%23%20How%20to%20test%3A%0A1.%20See%20code"

    METHOD='start'
    TYPE="$(type -t ${METHOD})"

    if [ "$TYPE" != "file" ]; then
        METHOD='open'
    fi

    # Render the PR endpoint for github
    if [[ $PUSH_URL == *"github.com"* ]]; then
        REPOSITORY=$(echo "$PUSH_URL" | grep -o -P '(?<=\:).*(?=\.git)')
<<<<<<< HEAD
        ENDPOINT="https://github.com/${REPOSITORY}/compare/${COMPARE_TO}...${BRANCH}?expand=1"
=======
        ENDPOINT="https://github.com/${REPOSITORY}/compare/${BRANCH}?expand=1"
    # Render the PR endpoint for bitbucket
    elif [[ $PUSH_URL == *"bitbucket.org"* ]]; then
        REPOSITORY=$(echo "$PUSH_URL" | grep -o -P '(?<=bitbucket.org\/).*(?=\.git)')
        ENDPOINT="https://bitbucket.org/${REPOSITORY}/pull-requests/new?source=${REPOSITORY}:${BRANCH}"
>>>>>>> 3cfe4b20
    fi

    # Without an endpoint there's no reason to continue
    if [ "$ENDPOINT" == '' ]; then
        echo "Couldn't determine the repository host for push url '$PUSH_URL'"
        return 0
    fi

<<<<<<< HEAD
    # TODO: Make sure this also works for repositories hosted by bitbucket
    $METHOD "${ENDPOINT}&${BODY}"
=======
    METHOD='start'
    TYPE="$(type -t ${METHOD})"

    if [ "$TYPE" != "file" ]; then
        METHOD='open'
    fi

    $METHOD $ENDPOINT
>>>>>>> 3cfe4b20
}

function vcs-push() {
    BRANCH=$(vcs current-branch)
    git push -u origin $BRANCH
}

function vcs-sanitize-branch-name() {
    BRANCH=$1
    BRANCH=$(echo $BRANCH | sed -e "s/\&/ and /g")
    BRANCH=$(echo $BRANCH | sed -e "s/\ /_/g")

    echo "$BRANCH"
}

function vcs-search() {
    IFS=$'\n'
    PHRASE=$1
    DONTFETCH=$2;

    # Grep the results and remove all whitespaces
    RESULTS=$(git branch -a | grep -i "$PHRASE" | grep -v -F "*" | sed -e "s/\ //g")

    # Check if there's a result
    COUNTER=0
    for RESULT in $RESULTS; do
        if (( COUNTER > 0 )); then
            break
        fi

        ((COUNTER++))
    done

    # There's no result, fetch all branches and retry
    if [ ${COUNTER} == 0 ]; then
        # If the dontfetch flag was provided and equals shallow we end the search and
        # don't perform a fetch, this prevents the script from entering an infinite loop
        if [ "$DONTFETCH" == '-s' ] || [ "$DONTFETCH" == '--shallow' ]; then
            return 0
        fi

        vcs fetch --all &> /dev/null && vcs search $PHRASE -s
        return 0
    fi

    # Create a new array with all branch names and strip 'remotes/origin' prefixes
    NEWRESULTS=()
    for RESULT in $RESULTS; do
        RESULT=$(echo $RESULT | sed -e "s/remotes\/origin\///g")
        NEWRESULTS+=("$RESULT")
    done

    # Make sure we only show branches once, even when they exists both locally and -remotely
    UNIQUERESULTS=($(printf "%s\n" "${NEWRESULTS[@]}" | sort -u))

    for RESULT in "${UNIQUERESULTS[@]}"; do
        echo "$RESULT"
    done
}

function vcs-sprint() {
    SPRINT=$1

    vcs checkout "release/sprint_${SPRINT}"
}

function vcs-select-result() {
    RESULTS=$1
    RESULTCOUNT=0
    RESULTREMAP=()

    # Filter all empty results
    for OPT in "$@"; do
        if [ ! -z $OPT ]; then
            RESULTCOUNT=$((RESULTCOUNT+1))
            RESULTREMAP+=($OPT)
        fi
    done

    # There's only 1 result, echo it
    if [ "$RESULTCOUNT" -eq "1" ]; then
        RESULT=$(echo $1| sed -e "s/\ //g")
        echo "$RESULT"
        return 0
    fi

    # Loop through all results and add numeric identifiers the user can choose from
    # PS3 the prompt for the select command and can not be renamed!
    PS3="Pick a number [1-$RESULTCOUNT]: "
    select opt in "${RESULTREMAP[@]}"
    do
        RESULT=$(echo $opt | sed -e "s/\ //g")
        echo "$RESULT"
        break
    done
}

function vcs-update-sprint() {
    SPRINT=$1
    vcs merge master "release/sprint_$SPRINT" --push
}<|MERGE_RESOLUTION|>--- conflicted
+++ resolved
@@ -337,7 +337,6 @@
     TICKET=$(vcs-current-branch | grep -o -P '(?<=\/SS-)[0-9]+(?=_)')
 
     # Check whether we need to compare the branch with the sprint release branch instead of master
-    # if [[ $BRANCH == "sprint\_${SPRINT}\/SS-${TICKET}_"* ]]; then
     if [[ $BRANCH == "sprint_${SPRINT}/SS-${TICKET}_"* ]]; then
         COMPARE_TO="release/sprint_$SPRINT"
     fi
@@ -362,17 +361,13 @@
     fi
 
     # Render the PR endpoint for github
-    if [[ $PUSH_URL == *"github.com"* ]]; then
+    if [[ $PUSH_URL == *"github.com:"* ]]; then
         REPOSITORY=$(echo "$PUSH_URL" | grep -o -P '(?<=\:).*(?=\.git)')
-<<<<<<< HEAD
         ENDPOINT="https://github.com/${REPOSITORY}/compare/${COMPARE_TO}...${BRANCH}?expand=1"
-=======
-        ENDPOINT="https://github.com/${REPOSITORY}/compare/${BRANCH}?expand=1"
     # Render the PR endpoint for bitbucket
     elif [[ $PUSH_URL == *"bitbucket.org"* ]]; then
         REPOSITORY=$(echo "$PUSH_URL" | grep -o -P '(?<=bitbucket.org\/).*(?=\.git)')
         ENDPOINT="https://bitbucket.org/${REPOSITORY}/pull-requests/new?source=${REPOSITORY}:${BRANCH}"
->>>>>>> 3cfe4b20
     fi
 
     # Without an endpoint there's no reason to continue
@@ -381,19 +376,8 @@
         return 0
     fi
 
-<<<<<<< HEAD
     # TODO: Make sure this also works for repositories hosted by bitbucket
     $METHOD "${ENDPOINT}&${BODY}"
-=======
-    METHOD='start'
-    TYPE="$(type -t ${METHOD})"
-
-    if [ "$TYPE" != "file" ]; then
-        METHOD='open'
-    fi
-
-    $METHOD $ENDPOINT
->>>>>>> 3cfe4b20
 }
 
 function vcs-push() {
